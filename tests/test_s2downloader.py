#!/usr/bin/env python

"""Tests for `s2downloader` package."""

# S2Downloader, Python Boilerplate contains all the boilerplate you need to create a Python package.
#
# Copyright (c) 2022, FernLab (GFZ Potsdam, fernlab@gfz-potsdam.de)
#
# This software was developed within the context [...]
#
# Licensed under the Apache License, Version 2.0 (the "License");
# you may not use this file except in compliance with the License.
# You may obtain a copy of the License at
#
# http://www.apache.org/licenses/LICENSE-2.0
#
# Unless required by applicable law or agreed to in writing, software
# distributed under the License is distributed on an "AS IS" BASIS,
# WITHOUT WARRANTIES OR CONDITIONS OF ANY KIND, either express or implied.
# See the License for the specific language governing permissions and
# limitations under the License.

import json
import os
import shutil
import unittest

import numpy
import pytest
import rasterio

from rasterio.crs import CRS
from s2downloader.s2downloader import s2DataDownloader
from s2downloader.config import loadConfiguration, Config
from copy import deepcopy


class TestSentinel2Downloader(unittest.TestCase):
    root_path = None
    config_file = None
    configuration = None
    output_data_path = None

    @classmethod
    def setUp(cls) -> None:
        cls.root_path = "./"
        if os.path.basename(os.getcwd()) == "tests":
            cls.root_path = "../"

        cls.config_file = os.path.abspath(f"{cls.root_path}data/default_config.json")
        cls.configuration = loadConfiguration(path=cls.config_file)

        cls.configuration['user_settings']['result_settings']['results_dir'] = "tests/temp_results"

        cls.output_data_path = cls.configuration['user_settings']['result_settings']['results_dir']

        if not os.path.exists(cls.output_data_path):
            try:
                os.mkdir(cls.output_data_path)
            except OSError:
                print(f"Creation of test data output directory {cls.output_data_path} failed")
                raise
        else:
            raise Exception(f'Test directory {cls.output_data_path} already exists!')

    @classmethod
    def tearDown(cls) -> None:
        # delete testfolder
        try:
            if os.path.exists(cls.output_data_path):
                shutil.rmtree(cls.output_data_path)
        except OSError:
            print("Deletion of the directory %s failed" % cls.output_data_path)
        else:
            print("Successfully deleted the directory %s" % cls.output_data_path)

    def testS2DownloaderDefault(self):
        """Test configuration default settings."""

        config = deepcopy(self.configuration)

        Config(**config)
        s2DataDownloader(config_dict=config)

        # check output
        # number of files:
        filecount = sum([len(files) for r, d, files in os.walk(self.output_data_path)])
        assert filecount == 16

        # features of two files:
        path = os.path.abspath(
            os.path.join(self.output_data_path, "2021/09/S2A_32UQD_20210903_0_L2A_SCL.tif"))
        self.assertEqual((str(path), os.path.isfile(path)), (str(path), True))
        with rasterio.open(path) as expected_res:
            assert expected_res.dtypes[0] == "uint16"
            assert expected_res.shape == (5490, 5490)
            assert expected_res.bounds == rasterio.coords.BoundingBox(left=699960.0, bottom=5790240.0,
                                                                      right=809760.0, top=5900040.0)
            assert expected_res.read_crs() == CRS.from_epsg(32632)
            assert numpy.isclose([699960.0, 20.0, 0.0, 5900040.0, 0.0, -20.0],
                                 expected_res.read_transform(),
                                 rtol=0,
                                 atol=1e-4,
                                 equal_nan=False).all()

        path = os.path.abspath(
            os.path.join(self.output_data_path, "2021/09/S2B_32UQD_20210905_0_L2A/B02.tif"))
        self.assertEqual((str(path), os.path.isfile(path)), (str(path), True))
        with rasterio.open(path) as expected_res:
            assert expected_res.dtypes[0] == "uint16"
            assert expected_res.shape == (10980, 10980)
            assert expected_res.bounds == rasterio.coords.BoundingBox(left=699960.0, bottom=5790240.0,
                                                                      right=809760.0, top=5900040.0)
            assert expected_res.read_crs() == CRS.from_epsg(32632)
            assert numpy.isclose([699960.0, 10.0, 0.0, 5900040.0, 0.0, -10.0],
                                 expected_res.read_transform(),
                                 rtol=0,
                                 atol=1e-4,
                                 equal_nan=False).all()

    def testS2downloaderOnlyDates(self):
        """Test configuration to test only dates download for the tile settings"""

        config = deepcopy(self.configuration)
        scenes_info_path = os.path.join(self.output_data_path, "scenes_info_2021-09-01_2021-09-05.json")
        scene_tif_path = os.path.join(self.output_data_path, "2021/09/S2A_33UUU_20210903_0_L2A/B05.tif")

        config["user_settings"]["result_settings"]["only_dates_no_data"] = True
        s2DataDownloader(config_dict=config)
        with open(scenes_info_path) as json_file:
            data = json.load(json_file)
            assert list(data.keys())[0] == "2021-09-05"

        if os.path.exists(scene_tif_path):
            assert False

        with pytest.raises(Exception) as exinfo:
            s2DataDownloader(config_dict=config)

        if exinfo.value.args is not None:
            message = exinfo.value.args[0]
            assert str(message).__contains__('.json already exists.')

        os.remove(scenes_info_path)
        config["user_settings"]["result_settings"]["only_dates_no_data"] = False
        s2DataDownloader(config_dict=config)
        if not os.path.exists(scene_tif_path):
            assert False
        if os.path.exists(scenes_info_path):
            assert False
        with rasterio.open(scene_tif_path) as expected_res:
            assert expected_res.dtypes[0] == "uint16"
            assert expected_res.shape == (5490, 5490)
            assert expected_res.bounds == rasterio.coords.BoundingBox(left=300000.0, bottom=5790240.0,
                                                                      right=409800.0, top=5900040.0)
            assert expected_res.read_crs() == CRS.from_epsg(32633)
            assert numpy.isclose([300000.0, 20.0, 0.0, 5900040.0, 0.0, -20.0],
                                 expected_res.read_transform(),
                                 rtol=0,
                                 atol=1e-4,
                                 equal_nan=False).all()

    def testS2DownloaderErrorNoItemsAtAWS(self):
        """Test configuration for error when search parameters do not yield a result"""

        config = deepcopy(self.configuration)

        config['user_settings']['tile_settings']['bands'] = ["B01"]
        config['user_settings']['tile_settings']['eo:cloud_cover'] = {"eq": 0}
        config['user_settings']['tile_settings']['sentinel:data_coverage'] = {"eq": 100}
        config['user_settings']['tile_settings']['time'] = "2021-09-01/2021-09-02"

        Config(**config)
        with pytest.raises(Exception) as exinfo:
            s2DataDownloader(config_dict=config)

        if exinfo.value.args is not None:
            message = exinfo.value.args[0]
            assert str(message).__contains__('Failed to find data at AWS server')

    def testSentinel2TileSettingsTime(self):
        """Test configuration to test time range for the tile settings"""

        config = deepcopy(self.configuration)
        config['user_settings']['tile_settings']['time'] = "2020-06-01/2020-09-01"
        Config(**config)

        config['user_settings']['tile_settings']['time'] = "2020-06-01"
        Config(**config)

        config['user_settings']['tile_settings']['time'] = "2020/06/01"
        with pytest.raises(ValueError):
            Config(**config)

        config['user_settings']['tile_settings']['time'] = "2020/06-01"
        with pytest.raises(ValueError):
            Config(**config)

        config['user_settings']['tile_settings']['time'] = "2020-06-01-2020-09-01"
        with pytest.raises(ValueError):
            Config(**config)

        config['user_settings']['tile_settings']['time'] = "2020/06-01/2020-09-01"
        with pytest.raises(ValueError):
            Config(**config)

        config['user_settings']['tile_settings']['time'] = "2020-06-01/2020/09-01"
        with pytest.raises(ValueError):
            Config(**config)

        config['user_settings']['tile_settings']['time'] = "2020-09-01/2020-06-01"
        with pytest.raises(ValueError):
            Config(**config)

    def testSentinel2dataCoverage(self):
        """Test configuration to test coverage for the tile settings"""

        config = deepcopy(self.configuration)
        config['user_settings']['tile_settings']['sentinel:data_coverage'] = {"lt": 80}
        Config(**config)

        config['user_settings']['tile_settings']['sentinel:data_coverage'] = {"xx": 25}
        with pytest.raises(ValueError):
            Config(**config)

        config['user_settings']['tile_settings']['sentinel:data_coverage'] = {"gt": 25, "lt": 70}
        with pytest.raises(ValueError):
            Config(**config)

        config['user_settings']['tile_settings']['sentinel:data_coverage'] = {"gt": -25}
        with pytest.raises(ValueError):
            Config(**config)

        config['user_settings']['tile_settings']['sentinel:data_coverage'] = {"gt": "err"}
        with pytest.raises(ValueError):
            Config(**config)

        config['user_settings']['tile_settings']['sentinel:data_coverage'] = {}
        with pytest.raises(ValueError):
            Config(**config)

    def testSentinel2cloudCoverage(self):
        """Test configuration to test coverage for the tile settings"""

        config = deepcopy(self.configuration)
        config['user_settings']['tile_settings']['eo:cloud_cover'] = {"lt": 80}
        Config(**config)

        config['user_settings']['tile_settings']['eo:cloud_cover'] = {"xx": 25}
        with pytest.raises(ValueError):
            Config(**config)

        config['user_settings']['tile_settings']['eo:cloud_cover'] = {"gt": 25, 'lt': 70}
        with pytest.raises(ValueError):
            Config(**config)

        config['user_settings']['tile_settings']['eo:cloud_cover'] = {"gt": -25}
        with pytest.raises(ValueError):
            Config(**config)

        config['user_settings']['tile_settings']['eo:cloud_cover'] = {"gt": 'err'}
        with pytest.raises(ValueError):
            Config(**config)

        config['user_settings']['tile_settings']['eo:cloud_cover'] = {}
        with pytest.raises(ValueError):
            Config(**config)

    def testSentinel2TileSettingsBands(self):
        """Test configuration to test bands for the tile settings"""

        config = deepcopy(self.configuration)
        config['user_settings']['tile_settings']['bands'] = \
            ["B01", "B02", "B03", "B04", "B05", "B06", "B07", "B08", "B8A", "B09", "B10", "B11", "B12"]
        Config(**config)

        config['user_settings']['tile_settings']['bands'] = \
            ["B01", "B02", "B07", "B08", "B8A", "B09", "B10", "B11", "B12"]
        Config(**config)

        config['user_settings']['tile_settings']['bands'] = \
            ["B01"]
        Config(**config)

        config['user_settings']['tile_settings']['bands'] = \
            []
        with pytest.raises(ValueError):
            Config(**config)

        config['user_settings']['tile_settings']['bands'] = \
            ["B01", "B02", "B03", "B02"]
        with pytest.raises(ValueError):
            Config(**config)

        config['user_settings']['tile_settings']['bands'] = \
            ["B01", "B34"]
        with pytest.raises(ValueError):
            Config(**config)

    def testS2DownloaderThumbnailsOverviews(self):
        """Test configuration to download thumbnails and overviews for the tile settings"""

        config = deepcopy(self.configuration)
        config["user_settings"]["result_settings"]["download_overviews"] = True
        config["user_settings"]["result_settings"]["download_thumbnails"] = True
        config["user_settings"]["result_settings"]["only_dates_no_data"] = True

        s2DataDownloader(config_dict=config)

        scene_path = os.path.join(self.output_data_path, "2021/09/S2B_32UQD_20210905_0_L2A_L2A_PVI.tif")

        if not os.path.exists(scene_path):
            assert False

        if not os.path.exists(
            os.path.join(
                self.output_data_path, "2021/09/S2B_33UUU_20210905_0_L2A_preview.jpg")
        ):
            assert False

        with rasterio.open(scene_path) as expected_res:
            assert expected_res.dtypes[0] == "uint8"
            assert expected_res.shape == (343, 343)
<<<<<<< HEAD
            assert expected_res.bounds == rasterio.coords.BoundingBox(left=699960.0, bottom=5790280.0,
                                                                      right=809720.0, top=5900040.0)
            assert expected_res.read_crs() == CRS.from_epsg(32632)
=======
            assert rasterio.coords.BoundingBox(left=699960.0, bottom=5790280.0, right=809720.0, top=5900040.0) \
                   == expected_res.bounds
            assert CRS.from_epsg(32632) == expected_res.read_crs()
>>>>>>> 90c9277b
            assert numpy.isclose([699960.0, 320.0, 0.0, 5900040.0, 0.0, -320.0],
                                 expected_res.read_transform(),
                                 rtol=0,
                                 atol=1e-4,
                                 equal_nan=False).all()

    def testSentinel2SCLFilterValues(self):
        """Test configuration to test SCL filter values for mask"""

        config = deepcopy(self.configuration)
        config['user_settings']['aoi_settings']['SCL_filter_values'] = \
            [0, 1, 2, 3, 4, 5, 6, 7, 8, 9, 10, 11]
        Config(**config)

        config['user_settings']['aoi_settings']['SCL_filter_values'] = \
            [3, 7, 8, 9, 10]
        Config(**config)

        config['user_settings']['aoi_settings']['SCL_filter_values'] = \
            [0]
        Config(**config)

        config['user_settings']['aoi_settings']['SCL_filter_values'] = \
            []
        with pytest.raises(ValueError):
            Config(**config)

        config['user_settings']['aoi_settings']['SCL_filter_values'] = \
            [3, 7, 8, 9, 10, 3]
        with pytest.raises(ValueError):
            Config(**config)

        config['user_settings']['aoi_settings']['SCL_filter_values'] = \
            [3, 33]
        with pytest.raises(ValueError):
            Config(**config)

    def testSentinel2ResultDtype(self):
        """Test configuration to check the 'save_raster_dtype_float32' option"""

        config = deepcopy(self.configuration)
        tif_path = os.path.join(self.output_data_path, "2021/09/S2B_32UQD_20210905_0_L2A/B01.tif")

        config["user_settings"]["result_settings"]["save_raster_dtype_float32"] = True
        Config(**config)
        s2DataDownloader(config_dict=config)

        # check output
        self.assertEqual((str(tif_path), os.path.isfile(tif_path)), (str(tif_path), True))
        with rasterio.open(tif_path) as expected_res:
<<<<<<< HEAD
            assert expected_res.shape == (1830, 1830)
            assert expected_res.bounds == rasterio.coords.BoundingBox(left=699960.0, bottom=5790240.0,
                                                                      right=809760.0, top=5900040.0)
            assert expected_res.read_crs() == CRS.from_epsg(32632)
            assert numpy.isclose([699960.0, 60.0, 0.0, 5900040.0, 0.0, -60.0],
=======
            assert (66, 46) == expected_res.shape
            assert rasterio.coords.BoundingBox(left=776380.0, bottom=5810830.0, right=776840.0, top=5811490.0) \
                   == expected_res.bounds
            assert CRS.from_epsg(32632) == expected_res.read_crs()
            assert numpy.isclose([776380.0, 10.0, 0.0, 5811490.0, 0.0, -10.0],
>>>>>>> 90c9277b
                                 expected_res.read_transform(),
                                 rtol=0,
                                 atol=1e-4,
                                 equal_nan=False).all()
            for dtype in expected_res.dtypes:
<<<<<<< HEAD
                assert dtype == rasterio.float32
=======
                assert rasterio.float32 == dtype
>>>>>>> 90c9277b

        config["user_settings"]["result_settings"]["save_raster_dtype_float32"] = False
        Config(**config)
        s2DataDownloader(config_dict=config)

        # check output
        self.assertEqual((str(tif_path), os.path.isfile(tif_path)), (str(tif_path), True))

        with rasterio.open(tif_path) as expected_res:
<<<<<<< HEAD
            assert expected_res.shape == (1830, 1830)
            assert expected_res.bounds == rasterio.coords.BoundingBox(left=699960.0, bottom=5790240.0,
                                                                      right=809760.0, top=5900040.0)
            assert expected_res.read_crs() == CRS.from_epsg(32632)
            assert numpy.isclose([699960.0, 60.0, 0.0, 5900040.0, 0.0, -60.0],
=======
            assert (66, 46) == expected_res.shape
            assert rasterio.coords.BoundingBox(left=776380.0, bottom=5810830.0, right=776840.0, top=5811490.0) \
                   == expected_res.bounds
            assert CRS.from_epsg(32632) == expected_res.read_crs()
            assert numpy.isclose([776380.0, 10.0, 0.0, 5811490.0, 0.0, -10.0],
>>>>>>> 90c9277b
                                 expected_res.read_transform(),
                                 rtol=0,
                                 atol=1e-4,
                                 equal_nan=False).all()
            for dtype in expected_res.dtypes:
<<<<<<< HEAD
                assert dtype == rasterio.uint16
=======
                assert rasterio.uint16 == dtype
>>>>>>> 90c9277b
<|MERGE_RESOLUTION|>--- conflicted
+++ resolved
@@ -150,7 +150,7 @@
             assert False
         with rasterio.open(scene_tif_path) as expected_res:
             assert expected_res.dtypes[0] == "uint16"
-            assert expected_res.shape == (5490, 5490)
+            assert (5490, 5490) == expected_res.shape
             assert expected_res.bounds == rasterio.coords.BoundingBox(left=300000.0, bottom=5790240.0,
                                                                       right=409800.0, top=5900040.0)
             assert expected_res.read_crs() == CRS.from_epsg(32633)
@@ -321,15 +321,9 @@
         with rasterio.open(scene_path) as expected_res:
             assert expected_res.dtypes[0] == "uint8"
             assert expected_res.shape == (343, 343)
-<<<<<<< HEAD
             assert expected_res.bounds == rasterio.coords.BoundingBox(left=699960.0, bottom=5790280.0,
                                                                       right=809720.0, top=5900040.0)
             assert expected_res.read_crs() == CRS.from_epsg(32632)
-=======
-            assert rasterio.coords.BoundingBox(left=699960.0, bottom=5790280.0, right=809720.0, top=5900040.0) \
-                   == expected_res.bounds
-            assert CRS.from_epsg(32632) == expected_res.read_crs()
->>>>>>> 90c9277b
             assert numpy.isclose([699960.0, 320.0, 0.0, 5900040.0, 0.0, -320.0],
                                  expected_res.read_transform(),
                                  rtol=0,
@@ -380,29 +374,17 @@
         # check output
         self.assertEqual((str(tif_path), os.path.isfile(tif_path)), (str(tif_path), True))
         with rasterio.open(tif_path) as expected_res:
-<<<<<<< HEAD
             assert expected_res.shape == (1830, 1830)
             assert expected_res.bounds == rasterio.coords.BoundingBox(left=699960.0, bottom=5790240.0,
                                                                       right=809760.0, top=5900040.0)
             assert expected_res.read_crs() == CRS.from_epsg(32632)
             assert numpy.isclose([699960.0, 60.0, 0.0, 5900040.0, 0.0, -60.0],
-=======
-            assert (66, 46) == expected_res.shape
-            assert rasterio.coords.BoundingBox(left=776380.0, bottom=5810830.0, right=776840.0, top=5811490.0) \
-                   == expected_res.bounds
-            assert CRS.from_epsg(32632) == expected_res.read_crs()
-            assert numpy.isclose([776380.0, 10.0, 0.0, 5811490.0, 0.0, -10.0],
->>>>>>> 90c9277b
                                  expected_res.read_transform(),
                                  rtol=0,
                                  atol=1e-4,
                                  equal_nan=False).all()
             for dtype in expected_res.dtypes:
-<<<<<<< HEAD
                 assert dtype == rasterio.float32
-=======
-                assert rasterio.float32 == dtype
->>>>>>> 90c9277b
 
         config["user_settings"]["result_settings"]["save_raster_dtype_float32"] = False
         Config(**config)
@@ -412,26 +394,14 @@
         self.assertEqual((str(tif_path), os.path.isfile(tif_path)), (str(tif_path), True))
 
         with rasterio.open(tif_path) as expected_res:
-<<<<<<< HEAD
             assert expected_res.shape == (1830, 1830)
             assert expected_res.bounds == rasterio.coords.BoundingBox(left=699960.0, bottom=5790240.0,
                                                                       right=809760.0, top=5900040.0)
             assert expected_res.read_crs() == CRS.from_epsg(32632)
             assert numpy.isclose([699960.0, 60.0, 0.0, 5900040.0, 0.0, -60.0],
-=======
-            assert (66, 46) == expected_res.shape
-            assert rasterio.coords.BoundingBox(left=776380.0, bottom=5810830.0, right=776840.0, top=5811490.0) \
-                   == expected_res.bounds
-            assert CRS.from_epsg(32632) == expected_res.read_crs()
-            assert numpy.isclose([776380.0, 10.0, 0.0, 5811490.0, 0.0, -10.0],
->>>>>>> 90c9277b
                                  expected_res.read_transform(),
                                  rtol=0,
                                  atol=1e-4,
                                  equal_nan=False).all()
             for dtype in expected_res.dtypes:
-<<<<<<< HEAD
-                assert dtype == rasterio.uint16
-=======
-                assert rasterio.uint16 == dtype
->>>>>>> 90c9277b
+                assert dtype == rasterio.uint16