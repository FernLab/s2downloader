#!/usr/bin/env python
# -*- coding: utf-8 -*-

# S2Downloader - The S2Downloader allows to download Sentinel-2 L2A data
#
# Copyright (C) 2022-2023
# - Helmholtz Centre Potsdam - GFZ German Research Centre for Geosciences Potsdam,
#   Germany (https://www.gfz-potsdam.de/)
#
# Licensed only under the EUPL, Version 1.2 or - as soon they will be approved
# by the European Commission - subsequent versions of the EUPL (the "Licence").
# You may not use this work except in compliance with the Licence.
#
# You may obtain a copy of the Licence at:
# https://joinup.ec.europa.eu/software/page/eupl
#
# Unless required by applicable law or agreed to in writing, software
# distributed under the License is distributed on an "AS IS" BASIS,
# WITHOUT WARRANTIES OR CONDITIONS OF ANY KIND, either express or implied.
# See the License for the specific language governing permissions and
# limitations under the License.


"""The setup script."""

from setuptools import setup, find_packages

with open('README.rst') as readme_file:
    readme = readme_file.read()

with open('HISTORY.rst') as history_file:
    history = history_file.read()

version = {}
with open("s2downloader/version.py") as version_file:
    exec(version_file.read(), version)

req = ['gdal', 'affine', 'pyproj', 'numpy', 'matplotlib', 'geojson', 'rasterio', 'geopy',
<<<<<<< HEAD
       'pandas', 'geopandas>=0.11', 'shapely', 'rtree', 'python-dateutil', 'pystac==1.6.1',
       'pystac-client==0.6.0', 'pydantic==1.10.10', 'geojson-pydantic']
=======
       'pandas', 'geopandas>=0.11', 'shapely', 'rtree', 'python-dateutil', 'pystac',
       'pystac-client', 'pydantic']
>>>>>>> fe6ae8de

req_setup = ['pytest-runner']

req_test = ['pytest>=3', 'pytest-cov', 'pytest-reporter-html1', 'urlchecker']

req_doc = [
    'sphinx>=4.1.1',
    'sphinx-argparse',
    'sphinx-autodoc-typehints',
    'sphinx_rtd_theme',
    'numpydoc'
]

req_lint = ['flake8', 'pycodestyle', 'pydocstyle']

req_dev = ['twine'] + req_setup + req_test + req_doc + req_lint

setup(
    author="FernLab",
    author_email='fernlab@gfz-potsdam.de',
    python_requires='>=3.7',
    classifiers=[
        'Development Status :: 2 - Pre-Alpha',
        'Intended Audience :: Developers',
        'License :: OSI Approved :: Apache Software License',
        'Natural Language :: English',
        'Programming Language :: Python :: 3',
        'Programming Language :: Python :: 3.7',
        'Programming Language :: Python :: 3.8',
        'Programming Language :: Python :: 3.9',
        'Programming Language :: Python :: 3.10'
    ],
    description="Downloader for Sentinel-2 from aws.",
    entry_points={
        'console_scripts': [
            's2downloader=bin.s2downloader_cli:main',
        ],
    },
    extras_require={
        "doc": req_doc,
        "test": req_test,
        "lint": req_lint,
        "dev": req_dev
    },
    install_requires=req,
    license="Apache Software License 2.0",
    include_package_data=True,
    keywords='s2downloader',
    long_description=readme,
    name='s2downloader',
    packages=find_packages(include=['s2downloader', 's2downloader.*']),
    setup_requires=req_setup,
    test_suite='tests',
    tests_require=req_test,
    url='https://git.gfz-potsdam.de/fernlab/products/data-portal/s2downloader',
    version=version['__version__'],
    zip_safe=False,
)<|MERGE_RESOLUTION|>--- conflicted
+++ resolved
@@ -36,13 +36,8 @@
     exec(version_file.read(), version)
 
 req = ['gdal', 'affine', 'pyproj', 'numpy', 'matplotlib', 'geojson', 'rasterio', 'geopy',
-<<<<<<< HEAD
-       'pandas', 'geopandas>=0.11', 'shapely', 'rtree', 'python-dateutil', 'pystac==1.6.1',
-       'pystac-client==0.6.0', 'pydantic==1.10.10', 'geojson-pydantic']
-=======
        'pandas', 'geopandas>=0.11', 'shapely', 'rtree', 'python-dateutil', 'pystac',
-       'pystac-client', 'pydantic']
->>>>>>> fe6ae8de
+       'pystac-client', 'pydantic', 'geojson-pydantic']
 
 req_setup = ['pytest-runner']
 
