# -*- coding: utf-8 -*-
"""Utils module for S2Downloader."""

# S2Downloader, Python Boilerplate contains all the boilerplate you need to create a Python package.
#
# Copyright (c) 2022, FernLab (GFZ Potsdam, fernlab@gfz-potsdam.de)
#
# This software was developed within the context [...]
#
# Licensed under the Apache License, Version 2.0 (the "License");
# you may not use this file except in compliance with the License.
# You may obtain a copy of the License at
#
# http://www.apache.org/licenses/LICENSE-2.0
#
# Unless required by applicable law or agreed to in writing, software
# distributed under the License is distributed on an "AS IS" BASIS,
# WITHOUT WARRANTIES OR CONDITIONS OF ANY KIND, either express or implied.
# See the License for the specific language governing permissions and
# limitations under the License.

import os

# third party packages
import affine  # BSD
import geopandas
import numpy as np  # BSD license
import pyproj  # MIT
import pystac
import rasterio  # BSD License (BSD)
import rasterio.io
<<<<<<< HEAD
from rasterio.merge import merge
from rasterio.warp import Resampling
from shapely.geometry import box, Point
import shapely.geometry as sg
=======
from rasterio.enums import Resampling
from rasterio.windows import from_bounds
from shapely.geometry import box
>>>>>>> 1373d322


def saveRasterToDisk(*, out_image: np.ndarray, raster_crs: pyproj.crs.crs.CRS, out_transform: affine.Affine,
                     output_raster_path: str):
    """Save raster imagery data to disk.

    Parameters
    ----------
    out_image : np.ndarray
        Array containing output raster data.
    raster_crs : pyproj.crs.crs.CRS
        Output raster coordinate system.
    out_transform : affine.Affine
        Output raster transformation parameters.
    output_raster_path : str
        Path to raster output location.

    Raises
    ------
    Exception
        Failed to save raster to disk.
    """
    try:

        img_height = None
        img_width = None
        img_count = None
        # save raster to disk
        # for 2D images
        if out_image.ndim == 2:
            img_height = out_image.shape[0]
            img_width = out_image.shape[1]
            img_count = 1
            out_image = out_image[np.newaxis, :, :]

        # for 3D images
        if out_image.ndim == 3:
            img_height = out_image.shape[1]
            img_width = out_image.shape[2]
            img_count = out_image.shape[0]

        with rasterio.open(output_raster_path, 'w',
                           driver='GTiff',
                           height=img_height,
                           width=img_width,
                           count=img_count,    # nr of bands
                           dtype=out_image.dtype,
                           crs=raster_crs,
                           transform=out_transform,
                           nodata=0
                           ) as dst:
            dst.write(out_image)

    except Exception as e:  # pragma: no cover
        raise Exception(f"Failed to save raster to disk => {e}")


def validPixelsFromSCLBand(*,
                           scl_src: rasterio.io.DatasetReader,
                           scl_filter_values: list[int],
                           bounds_utm: tuple) -> tuple[float, float]:
    """Percentage of valid SCL band pixels.

    Parameters
    ----------
    scl_src : rasterio.io.DatasetReader
        A DatasetReader for the SCL band.
    scl_filter_values: list
        List with the values of the SCL Band to filter out
    bounds_utm: tuple
        Bounds of the bounding box in UTM coordinates.

    Returns
    -------
    : float
        Percentage of data pixels.
    : float
        Percentage of non-masked out pixels

    Raises
    ------
    Exception
        Failed to calculate percentage of valid SCL band pixels.
    """
    try:
        scl_band = scl_src.read(window=from_bounds(left=bounds_utm[0],
                                                   bottom=bounds_utm[1],
                                                   right=bounds_utm[2],
                                                   top=bounds_utm[3],
                                                   transform=scl_src.transform))
        scl_band_nonzero = np.count_nonzero(scl_band)
        nonzero_pixels_per = (float(scl_band_nonzero) / float(scl_band.size)) * 100
        print(f"Nonzero pixels: {nonzero_pixels_per} %")

        scl_filter_values.append(0)
        scl_band_mask = np.where(np.isin(scl_band, scl_filter_values), 0, 1)
        valid_pixels_per = (float(np.count_nonzero(scl_band_mask)) / float(scl_band_nonzero)) * 100
        print(f"Valid pixels: {valid_pixels_per} %")

        return nonzero_pixels_per, valid_pixels_per
    except Exception as e:  # pragma: no cover
        raise Exception(f"Failed to count the number of valid pixels for the SCl band => {e}")


def cloudMaskingFromSCLBand(*,
                            band_src: rasterio.io.DatasetReader,
                            scl_src: rasterio.io.DatasetReader,
                            scl_filter_values: list[int],
                            bounds_utm: tuple
                            ) -> np.ndarray:
    """Based on the SCL band categorization, the input data is masked (clouds, cloud shadow, snow).

    Parameters
    ----------
    band_src : rasterio.io.DatasetReader
        A DatasetReader for a raster band.
    scl_src : rasterio.io.DatasetReader
        A DatasetReader for the SCL band.
    scl_filter_values: list
        List with the values of the SCL Band to filter out
    bounds_utm: tuple
        Bounds of the bounding box in UTM coordinates.

    Returns
    -------
    : np.ndarray
        Masked image band.

    Raises
    ------
    Exception
        Failed to mask pixels from SCL band.
    """
    try:
        scl_scale_factor = scl_src.transform[0] / band_src.transform[0]
        if scl_scale_factor != 1.0:
            bb_window = from_bounds(left=bounds_utm[0],
                                    bottom=bounds_utm[1],
                                    right=bounds_utm[2],
                                    top=bounds_utm[3],
                                    transform=scl_src.transform)
            scl_band = scl_src.read(
                window=bb_window,
                out_shape=(
                    scl_src.count,
                    int(bb_window.height * scl_scale_factor),
                    int(bb_window.width * scl_scale_factor)
                ),
                resampling=Resampling.nearest
            )
        else:
            scl_band = scl_src.read(window=from_bounds(left=bounds_utm[0],
                                                       bottom=bounds_utm[1],
                                                       right=bounds_utm[2],
                                                       top=bounds_utm[3],
                                                       transform=scl_src.transform))

        raster_band = band_src.read(window=from_bounds(left=bounds_utm[0],
                                                       bottom=bounds_utm[1],
                                                       right=bounds_utm[2],
                                                       top=bounds_utm[3],
                                                       transform=band_src.transform))

        scl_filter_values.append(0)
        scl_band_mask = np.where(np.isin(scl_band, scl_filter_values), np.uint16(0), np.uint16(1))

        # Mask out Clouds
        image_band_masked = raster_band * scl_band_mask
        return image_band_masked
    except Exception as e:  # pragma: no cover
        raise Exception(f"Failed to mask pixels from SCl band => {e}")


<<<<<<< HEAD
def groupItemsPerDate(*, items_list: list[pystac.item.Item]) -> dict:
    """Group STAC Items per date.

    Parameters
    ----------
    items_list : list[pystac.item.Item]
        List of STAC items.

    Returns
    -------
    : dict
        A dictionary with item grouped by date.
    """
    items_per_date = {}
    for item in items_list:
        date = item.datetime.strftime("%Y%m%d")
        if date in items_per_date.keys():
            items_per_date[date].append(item)
        else:
            items_per_date[date] = [item]
    return items_per_date


def getBoundsUTM(bounds: tuple, utm_zone: int) -> tuple:
=======
def getBoundsUTM(*, bounds: tuple, utm_zone: int) -> tuple:
>>>>>>> 1373d322
    """Get the bounds of a bounding box in UTM coordinates.

    Parameters
    ----------
    bounds : tuple
        Bounds defined as lat/long.
    utm_zone : int
        UTM zone number.

    Returns
    -------
    : tuple
        Bounds reprojected to the UTM zone.
    """
    bounding_box = box(*bounds)
    bbox = geopandas.GeoSeries([bounding_box], crs=4326)
    bbox = bbox.to_crs(crs=32600+utm_zone)
<<<<<<< HEAD
    return tuple(bbox.bounds.values[0])


def mosaicBands(*,
                bands: list[str],
                mosaic_dates: dict,
                output_dir: str,
                bounds_utm: tuple,
                resolution: tuple = None,
                resampling_method: Resampling = Resampling.nearest):
    """Create a mosaic for each band.

    Parameters
    ----------
    bands : list[str]
        A list of bands.
    mosaic_dates : dict
        A dictionary with STAC items grouped by date.
    output_dir: str
        Output directory.
    bounds_utm: tuple
        Bounds of the mosaic.
    resolution: tuple, default=None, optional
        Target resolution (x,y) in meters, if None keep original.
    resampling_method: rasterio.wrap.Resampling
        The resampling method for a raster band.
    """
    for date in mosaic_dates.keys():
        for band in bands:
            srcs_to_mosaic = []
            sensor_name = mosaic_dates[date][0].id[0:3]
            for item in mosaic_dates[date]:
                srcs_to_mosaic.append(rasterio.open(item.assets[band].href))

            mosaic_file_path = os.path.join(output_dir, f"{sensor_name}_{date}_{band}.tif")
            arr, out_trans = merge(datasets=srcs_to_mosaic,
                                   target_aligned_pixels=True,
                                   bounds=bounds_utm,
                                   res=resolution,
                                   resampling=resampling_method)
            output_meta = arr.meta.copy()
            output_meta.update({
                "driver": "GTiff"
            })
            with rasterio.open(mosaic_file_path, 'w', **output_meta) as m:
                m.write(arr)


def getUTMZoneBB(*, bbox: list[float], bb_max_utm_zone_overlap: int = 50000) -> int:
    """Create a mosaic for each band.

    Parameters
    ----------
    bbox : list[float]
        Bounding box bounds.
    bb_max_utm_zone_overlap : int, default=50000, optional
        Max overlap of the BB over a second UTM zone.

    Returns
    -------
    : int
        UTM zone number.

    Raises
    ------
    ValueError
        For invalid Bounding Box.
    """
    bb_geom = sg.box(*bbox, ccw=True)
    utm_df = geopandas.read_file(os.path.abspath("../data/World_UTM_Grid.zip"))
    utm_intersections = utm_df.intersection(bb_geom)
    utm_indices = list(utm_intersections.loc[~utm_intersections.is_empty].index)
    utms = utm_intersections.iloc[utm_indices]

    utm_zones = utm_df.iloc[utm_indices]['ZONE'].values
    if np.unique(utm_zones).size == 1:
        return np.unique(utm_zones)[0]
    elif np.unique(utm_zones).size == 2:
        min_utm = np.min(utm_zones)
        max_utm = np.max(utm_zones)
        if max_utm > min_utm+1:
            raise ValueError("The bounding box does not overlap over two consecutive UTM zones.")
        else:
            for utm_id in utms.index:
                if 32 in utm_zones and utm_df.iloc[utm_id]['ZONE'] == 33:
                    bb_box = geopandas.GeoSeries(utms.loc[utm_id], crs=4326)
                    bb_box_utm = bb_box.to_crs(32600 + utm_df.iloc[utm_id]['ZONE'])[0]

                    # get coordinates of polygon vertices
                    x, y = bb_box_utm.exterior.coords.xy

                    # get length of bounding box edges
                    edge_length = (
                        Point(x[0], y[0]).distance(Point(x[1], y[1])), Point(x[1], y[1]).distance(Point(x[2], y[2])))

                    # get length of polygon as the longest edge of the bounding box
                    length = max(edge_length)

                    if length > bb_max_utm_zone_overlap:
                        raise ValueError(
                            f"The bounding box overlaps UTM zones 32 and 33, and its a length over the"
                            f" 33 UTM zone is greater than {bb_max_utm_zone_overlap} meters: {length} meters!")
            return min_utm
    else:
        raise ValueError(f"The bounding box overlaps more than 2 UTM zones: {np.unique(utm_zones)}!")
=======
    return tuple(bbox.bounds.values[0])
>>>>>>> 1373d322
<|MERGE_RESOLUTION|>--- conflicted
+++ resolved
@@ -29,16 +29,11 @@
 import pystac
 import rasterio  # BSD License (BSD)
 import rasterio.io
-<<<<<<< HEAD
 from rasterio.merge import merge
 from rasterio.warp import Resampling
+from rasterio.windows import from_bounds
 from shapely.geometry import box, Point
 import shapely.geometry as sg
-=======
-from rasterio.enums import Resampling
-from rasterio.windows import from_bounds
-from shapely.geometry import box
->>>>>>> 1373d322
 
 
 def saveRasterToDisk(*, out_image: np.ndarray, raster_crs: pyproj.crs.crs.CRS, out_transform: affine.Affine,
@@ -212,7 +207,6 @@
         raise Exception(f"Failed to mask pixels from SCl band => {e}")
 
 
-<<<<<<< HEAD
 def groupItemsPerDate(*, items_list: list[pystac.item.Item]) -> dict:
     """Group STAC Items per date.
 
@@ -236,10 +230,7 @@
     return items_per_date
 
 
-def getBoundsUTM(bounds: tuple, utm_zone: int) -> tuple:
-=======
 def getBoundsUTM(*, bounds: tuple, utm_zone: int) -> tuple:
->>>>>>> 1373d322
     """Get the bounds of a bounding box in UTM coordinates.
 
     Parameters
@@ -257,7 +248,6 @@
     bounding_box = box(*bounds)
     bbox = geopandas.GeoSeries([bounding_box], crs=4326)
     bbox = bbox.to_crs(crs=32600+utm_zone)
-<<<<<<< HEAD
     return tuple(bbox.bounds.values[0])
 
 
@@ -362,7 +352,4 @@
                             f" 33 UTM zone is greater than {bb_max_utm_zone_overlap} meters: {length} meters!")
             return min_utm
     else:
-        raise ValueError(f"The bounding box overlaps more than 2 UTM zones: {np.unique(utm_zones)}!")
-=======
-    return tuple(bbox.bounds.values[0])
->>>>>>> 1373d322
+        raise ValueError(f"The bounding box overlaps more than 2 UTM zones: {np.unique(utm_zones)}!")