--- conflicted
+++ resolved
@@ -32,14 +32,9 @@
 
 import pydantic
 # third party packages
-<<<<<<< HEAD
 from geojson_pydantic import Polygon
 from pydantic import BaseModel, Field, StrictBool, HttpUrl, field_validator, model_validator
 from typing import Optional, List, Dict, Union
-=======
-from pydantic import BaseModel, Field, StrictBool, HttpUrl, field_validator, model_validator
-from typing import Optional, List, Dict
->>>>>>> d7045280
 
 
 class ResamplingMethodName(str, Enum):
